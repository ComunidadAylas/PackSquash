--- conflicted
+++ resolved
@@ -17,22 +17,18 @@
 getopts = "0.2.21"
 toml = "0.5.8"
 
-tokio = { version = "1.16.1", default-features = false, features = ["rt", "time"] }
+tokio = { version = "1.16.1", default-features = false }
 
 color-backtrace = { version = "0.5.1", default-features = false, optional = true }
-<<<<<<< HEAD
-crossterm = { version = "0.22.1", optional = true }
+
+atty = "0.2.14"
+
 log = "0.4"
 env_logger = "0.9.0"
-atty = "0.2.14"
-=======
-
-atty = "0.2.14"
 
 [target.'cfg(windows)'.dependencies]
 winapi = { version = "0.3.9", default-features = false, features = ["consoleapi"] }
 winapi-util = "0.1.5"
->>>>>>> 1bc156f2
 
 [build-dependencies]
 vergen = { version = "6.0.2", default-features = false, features = ["cargo", "git"] }
