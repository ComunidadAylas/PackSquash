--- conflicted
+++ resolved
@@ -16,12 +16,9 @@
 
 mod resource_pack_file;
 
-<<<<<<< HEAD
 fn main() {}
 
 /*use std::{convert::TryInto, time::Instant};
-=======
->>>>>>> f7d1edaf
 use std::error::Error;
 use std::ffi::OsStr;
 use std::io::Read;
